--- conflicted
+++ resolved
@@ -23,11 +23,7 @@
   'fuchsia_git': 'https://fuchsia.googlesource.com',
   'github_git': 'https://github.com',
   'skia_git': 'https://skia.googlesource.com',
-<<<<<<< HEAD
   'skia_revision': '15640698497a9d9175828091922d7c57f38093e2',
-=======
-  'skia_revision': '57d29eaf2ed7518983d9e91fd5219f4cfc181f88',
->>>>>>> 4edb0f1f
 
   # When updating the Dart revision, ensure that all entries that are
   # dependencies of Dart are also updated to match the entries in the
